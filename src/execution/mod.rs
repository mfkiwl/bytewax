use crate::recovery::RecoveryConfig;
use std::sync::atomic::AtomicBool;
use std::sync::atomic::AtomicUsize;
use std::sync::atomic::Ordering;
use std::sync::Arc;

use std::thread;
use std::time::Duration;

use pyo3::basic::CompareOp;
use pyo3::exceptions::{PyRuntimeError, PyValueError};
use pyo3::prelude::*;
use timely::dataflow::InputHandle;
use timely::dataflow::ProbeHandle;

use crate::dataflow::{build_dataflow, Dataflow};
use crate::pyo3_extensions::{TdPyAny, TdPyCallable, TdPyIterator};

#[pyclass(module = "bytewax")]
#[pyo3(text_signature = "(epoch)")]
pub(crate) struct AdvanceTo {
    #[pyo3(get)]
    epoch: u64,
}

#[pymethods]
impl AdvanceTo {
    #[new]
    fn new(epoch: u64) -> Self {
        Self { epoch }
    }

    fn __richcmp__(&self, other: &Self, op: CompareOp) -> PyResult<bool> {
        match op {
            CompareOp::Lt => Ok(self.epoch < other.epoch),
            CompareOp::Le => Ok(self.epoch <= other.epoch),
            CompareOp::Eq => Ok(self.epoch == other.epoch),
            CompareOp::Ne => Ok(self.epoch != other.epoch),
            CompareOp::Gt => Ok(self.epoch > other.epoch),
            CompareOp::Ge => Ok(self.epoch >= other.epoch),
        }
    }
}

#[pyclass(module = "bytewax")]
#[pyo3(text_signature = "(item)")]
pub(crate) struct Emit {
    #[pyo3(get)]
    item: TdPyAny,
}

#[pymethods]
impl Emit {
    #[new]
    fn new(item: Py<PyAny>) -> Self {
        Self { item: item.into() }
    }
}

/// Encapsulates the process of pulling data out of the input Python
/// iterator and feeding it into Timely.
///
/// This will be called in the worker's "main" loop to feed data in.
pub(crate) struct Pump {
    pull_from_pyiter: TdPyIterator,
    pyiter_is_empty: bool,
    push_to_timely: InputHandle<u64, TdPyAny>,
}

impl Pump {
    pub(crate) fn new(
        pull_from_pyiter: TdPyIterator,
        push_to_timely: InputHandle<u64, TdPyAny>,
    ) -> Self {
        Self {
            pull_from_pyiter,
            pyiter_is_empty: false,
            push_to_timely,
        }
    }

    /// Take a single data element and timestamp and feed it into the
    /// dataflow.
    fn pump(&mut self) {
        Python::with_gil(|py| {
            let mut pull_from_pyiter = self.pull_from_pyiter.0.as_ref(py);
            if let Some(input_or_action) = pull_from_pyiter.next() {
                match input_or_action {
                    Ok(item) => {
                        if let Ok(send) = item.downcast::<PyCell<Emit>>() {
                            self.push_to_timely.send(send.borrow().item.clone());
                        } else if let Ok(advance_to) = item.downcast::<PyCell<AdvanceTo>>() {
                            self.push_to_timely.advance_to(advance_to.borrow().epoch);
                        } else {
                            panic!("Unknown input action")
                        }
                    }
                    Err(err) => {
                        std::panic::panic_any(err);
                    }
                }
            } else {
                self.pyiter_is_empty = true;
            }
        });
    }

    fn input_remains(&self) -> bool {
        !self.pyiter_is_empty
    }
}

/// "Main loop" of a Timely worker thread.
///
/// 1. Pump [`Pump`]s (get input data from Python into Timely).
///
/// 2. Dispose of empty [`Pump`]s and Probes which indicate there's no
/// data left to process in that dataflow.
///
/// 3. Call [timely::worker::Worker::step] to tell Timely to do
/// whatever work it can.
pub(crate) fn worker_main<A>(
    mut pumps_with_input_remaining: Vec<Pump>,
    probe: ProbeHandle<u64>,
    interrupt_flag: &AtomicBool,
    worker: &mut timely::worker::Worker<A>,
) where
    A: timely::communication::Allocate,
{
    while !interrupt_flag.load(Ordering::Relaxed) && !probe.done() {
        if !pumps_with_input_remaining.is_empty() {
            // We have input remaining, pump the pumps, and step the workers while
            // there is work less than the current epoch to do.
            let mut updated_pumps = Vec::new();
            for mut pump in pumps_with_input_remaining.into_iter() {
                pump.pump();
                worker.step_while(|| probe.less_than(&pump.push_to_timely.time()));
                if pump.input_remains() {
                    updated_pumps.push(pump);
                }
            }
            pumps_with_input_remaining = updated_pumps;
        } else {
            // Inputs are empty, step the workers until probe is done.
            worker.step();
        }
    }
}

pub(crate) fn shutdown_worker<A>(worker: &mut timely::worker::Worker<A>)
where
    A: timely::communication::Allocate,
{
    for dataflow_id in worker.installed_dataflows() {
        worker.drop_dataflow(dataflow_id);
    }
}

// TODO: pytest --doctest-modules does not find doctests in PyO3 code.
/// Execute a dataflow in the current thread.
///
/// Blocks until execution is complete.
///
/// You'd commonly use this for prototyping custom input and output
/// builders with a single worker before using them in a cluster
/// setting.
///
/// >>> flow = Dataflow()
/// >>> flow.capture()
/// >>> def input_builder(worker_index, worker_count):
/// ...     return enumerate(range(3))
/// >>> def output_builder(worker_index, worker_count):
/// ...     return print
/// >>> run_main(flow, input_builder, output_builder)  # doctest: +ELLIPSIS
/// (...)
///
/// See `bytewax.run()` for a convenience method to not need to worry
/// about input or output builders.
///
/// See `bytewax.spawn_cluster()` for starting a cluster on this
/// machine with full control over inputs and outputs.
///
/// Args:
///
///     flow: Dataflow to run.
///
///     input_builder: Returns input that each worker thread should
///         process. If you are recovering a stateful dataflow, you
///         must ensure your input resumes from the last finalized
///         epoch.
///
///     output_builder: Returns a callback function for each worker
///         thread, called with `(epoch, item)` whenever and item
///         passes by a capture operator on this process.
///
///     recovery_config: State recovery config. See
///         `bytewax.recovery`. If `None`, state will not be persisted.
///
#[pyfunction(flow, input_builder, output_builder, "*", recovery_config = "None")]
#[pyo3(text_signature = "(flow, input_builder, output_builder, *, recovery_config)")]
pub(crate) fn run_main(
    py: Python,
    flow: Py<Dataflow>,
    input_builder: TdPyCallable,
    output_builder: TdPyCallable,
    recovery_config: Option<Py<RecoveryConfig>>,
) -> PyResult<()> {
    let result = py.allow_threads(move || {
        std::panic::catch_unwind(|| {
            // TODO: See if we can PR Timely to not cast result error
            // to a String. Then we could "raise" Python errors from
            // the builder directly. Probably also as part of the
            // panic recast issue below.
            timely::execute::execute_directly::<Result<(), String>, _>(move |worker| {
                let (pump, probe) = Python::with_gil(|py| {
                    let flow = &flow.as_ref(py).borrow();

                    build_dataflow(
                        worker,
                        py,
                        flow,
                        input_builder,
                        output_builder,
                        recovery_config,
                    )
                })?;

                worker_main(vec![pump], probe, &AtomicBool::new(false), worker);

                shutdown_worker(worker);

                Ok(())
            })
        })
    });

    match result {
        Ok(Ok(ok)) => Ok(ok),
        Ok(Err(build_err_str)) => Err(PyValueError::new_err(build_err_str)),
        Err(panic_err) => {
            let pyerr = if let Some(pyerr) = panic_err.downcast_ref::<PyErr>() {
                pyerr.clone_ref(py)
            } else {
                PyRuntimeError::new_err("Panic in Rust code")
            };
            Err(pyerr)
        }
    }
}

/// Execute a dataflow in the current process as part of a cluster.
///
/// You have to coordinate starting up all the processes in the
/// cluster and ensuring they each are assigned a unique ID and know
/// the addresses of other processes. You'd commonly use this for
/// starting processes as part of a Kubernetes cluster.
///
/// Blocks until execution is complete.
///
/// >>> flow = Dataflow()
/// >>> def input_builder(worker_index, worker_count):
/// ...     return enumerate(range(3))
/// >>> def output_builder(worker_index, worker_count):
/// ...     return print
/// >>> cluster_main(flow, input_builder, output_builder)  # doctest: +ELLIPSIS
/// (...)
///
/// See `bytewax.run_main()` for a way to test input and output
/// builders without the complexity of starting a cluster.
///
/// See `bytewax.run_cluster()` for a convenience method to pass data
/// through a dataflow for notebook development.
///
/// See `bytewax.spawn_cluster()` for starting a simple cluster
/// locally on one machine.
///
/// Args:
///
///     flow: Dataflow to run.
///
///     input_builder: Returns input that each worker thread should
<<<<<<< HEAD
///         process. If you are recovering a stateful dataflow, you
///         must ensure your input resumes from the last finalized
///         epoch.
=======
///         process. Should yield either `AdvanceTo` or `Send` to
///         advance the epoch, or input new data into the dataflow.
>>>>>>> 3a564424
///
///     output_builder: Returns a callback function for each worker
///         thread, called with `(epoch, item)` whenever and item
///         passes by a capture operator on this process.
///         
///     addresses: List of host/port addresses for all processes in
///         this cluster (including this one).
///
///     proc_id: Index of this process in cluster; starts from 0.
///
///     recovery_config: State recovery config. See
///         `bytewax.recovery`. If `None`, state will not be persisted.
///
///     worker_count_per_proc: Number of worker threads to start on
///         each process.
#[pyfunction(
    flow,
    input_builder,
    output_builder,
    addresses,
    proc_id,
    "*",
    recovery_config = "None",
    worker_count_per_proc = "1"
)]
#[pyo3(
    text_signature = "(flow, input_builder, output_builder, addresses, proc_id, *, recovery_config, worker_count_per_proc)"
)]
pub(crate) fn cluster_main(
    py: Python,
    flow: Py<Dataflow>,
    input_builder: TdPyCallable,
    output_builder: TdPyCallable,
    addresses: Option<Vec<String>>,
    proc_id: usize,
    recovery_config: Option<Py<RecoveryConfig>>,
    worker_count_per_proc: usize,
) -> PyResult<()> {
    py.allow_threads(move || {
        let addresses = addresses.unwrap_or_default();
        let (builders, other) = if addresses.len() < 1 {
            timely::CommunicationConfig::Process(worker_count_per_proc)
        } else {
            timely::CommunicationConfig::Cluster {
                threads: worker_count_per_proc,
                process: proc_id,
                addresses,
                report: false,
                log_fn: Box::new(|_| None),
            }
        }
        .try_build()
        .map_err(PyRuntimeError::new_err)?;

        let should_shutdown = Arc::new(AtomicBool::new(false));
        let should_shutdown_w = should_shutdown.clone();
        let should_shutdown_p = should_shutdown.clone();
        // We can drop these if we want to use nightly
        // Thread::is_running
        // https://github.com/rust-lang/rust/issues/90470
        let shutdown_worker_count = Arc::new(AtomicUsize::new(0));
        let shutdown_worker_count_w = shutdown_worker_count.clone();

        // Panic hook is per-process, so this won't work if you call
        // `cluster_main()` twice concurrently.
        let default_hook = std::panic::take_hook();
        std::panic::set_hook(Box::new(move |info| {
            should_shutdown_p.store(true, Ordering::Relaxed);

            if let Some(pyerr) = info.payload().downcast_ref::<PyErr>() {
                Python::with_gil(|py| pyerr.print(py));
            } else {
                default_hook(info);
            }
        }));
        // Don't chain panic hooks if we run multiple
        // dataflows. Really this is all a hack because the panic
        // hook is global state. There's some talk of per-thread
        // panic hooks which would help
        // here. https://internals.rust-lang.org/t/pre-rfc-should-std-set-hook-have-a-per-thread-version/9518/3
        defer! {
            let _ = std::panic::take_hook();
        }

        let guards = timely::execute::execute_from::<_, Result<(), String>, _>(
            builders,
            other,
            timely::WorkerConfig::default(),
            move |worker| {
                defer! {
                    shutdown_worker_count_w.fetch_add(1, Ordering::Relaxed);
                }

                let (pump, probe) = Python::with_gil(|py| {
                    let flow = &flow.as_ref(py).borrow();
                    let input_builder = input_builder.clone_ref(py);
                    let output_builder = output_builder.clone_ref(py);
                    let recovery_config = recovery_config.clone();

                    build_dataflow(
                        worker,
                        py,
                        flow,
                        input_builder,
                        output_builder,
                        recovery_config,
                    )
                })?;

                worker_main(vec![pump], probe, &should_shutdown_w, worker);

                shutdown_worker(worker);

                Ok(())
            },
        )
        .map_err(PyRuntimeError::new_err)?;

        // Recreating what Python does in Thread.join() to "block"
        // but also check interrupt handlers.
        // https://github.com/python/cpython/blob/204946986feee7bc80b233350377d24d20fcb1b8/Modules/_threadmodule.c#L81
        let workers_in_proc_count = guards.guards().len();
        while shutdown_worker_count.load(Ordering::Relaxed) < workers_in_proc_count {
            thread::sleep(Duration::from_millis(1));
            Python::with_gil(|py| Python::check_signals(py)).map_err(|err| {
                should_shutdown.store(true, Ordering::Relaxed);
                err
            })?;
        }
        for maybe_worker_panic in guards.join() {
            // TODO: See if we can PR Timely to not cast panic info to
            // String. Then we could re-raise Python exception in main
            // thread and not need to print in panic::set_hook above,
            // although we still need it to tell the other workers to
            // do graceful shutdown.
            match maybe_worker_panic {
                Ok(Ok(ok)) => Ok(ok),
                Ok(Err(build_err_str)) => Err(PyValueError::new_err(build_err_str)),
                Err(_panic_err) => Err(PyRuntimeError::new_err(
                    "Worker thread died; look for errors above",
                )),
            }?;
        }

        Ok(())
    })
}

pub(crate) fn register(_py: Python, m: &PyModule) -> PyResult<()> {
    m.add_function(wrap_pyfunction!(run_main, m)?)?;
    m.add_function(wrap_pyfunction!(cluster_main, m)?)?;
    m.add_class::<Emit>()?;
    m.add_class::<AdvanceTo>()?;
    Ok(())
}<|MERGE_RESOLUTION|>--- conflicted
+++ resolved
@@ -279,14 +279,10 @@
 ///     flow: Dataflow to run.
 ///
 ///     input_builder: Returns input that each worker thread should
-<<<<<<< HEAD
-///         process. If you are recovering a stateful dataflow, you
-///         must ensure your input resumes from the last finalized
-///         epoch.
-=======
 ///         process. Should yield either `AdvanceTo` or `Send` to
 ///         advance the epoch, or input new data into the dataflow.
->>>>>>> 3a564424
+///         If you are recovering a stateful dataflow, you must ensure
+///         your input resumes from the last finalized epoch.
 ///
 ///     output_builder: Returns a callback function for each worker
 ///         thread, called with `(epoch, item)` whenever and item
