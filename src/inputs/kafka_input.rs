use std::collections::HashMap;
use std::task::Poll;
use std::time::Duration;

use pyo3::exceptions::PyValueError;
use pyo3::prelude::*;
use pyo3::types::PyBytes;

use rdkafka::config::ClientConfig;
use rdkafka::consumer::base_consumer::BaseConsumer;
use rdkafka::consumer::{Consumer};
use rdkafka::error::KafkaError;
use rdkafka::message::Message;
use rdkafka::{Offset, TopicPartitionList};

use serde::{Deserialize, Serialize};

use crate::pyo3_extensions::TdPyAny;
use crate::recovery::StateBytes;

use super::{distribute, InputConfig, InputReader};

/// Use [Kafka](https://kafka.apache.org) as the input
/// source.
///
/// Kafka messages will be passed through the dataflow as two-tuples
/// of `(key_bytes, payload_bytes)`.
///
/// Args:
///
///   brokers (List[str]): List of `host:port` strings of Kafka
///       brokers.
///
///   topic (str): Topic to which consumer will subscribe.
///
///   tail (bool): Wait for new data on this topic when the end is
///       initially reached.
///
///   starting_offset (str): Can be "beginning" or "end". Delegates
///       where to resume if auto_commit is not enabled. Defaults to
///       "beginning".
/// 
///   additional_configs (Dict): Any additional configuration properties 
///   that can be set at the consumer level. 
///   Reference https://github.com/edenhill/librdkafka/blob/master/CONFIGURATION.md
///
/// Returns:
///
///   Config object. Pass this as the `input_config` argument to the
///   `bytewax.dataflow.Dataflow.input`.
#[pyclass(module = "bytewax.inputs", extends = InputConfig)]
#[pyo3(text_signature = "(brokers, topic, tail, starting_offset, additional_configs='**')")]
pub(crate) struct KafkaInputConfig {
    #[pyo3(get)]
    pub(crate) brokers: Vec<String>,
    #[pyo3(get)]
    pub(crate) topic: String,
    #[pyo3(get)]
    pub(crate) tail: bool,
    #[pyo3(get)]
    pub(crate) starting_offset: String,
    #[pyo3(get)]
    pub(crate) additional_configs: HashMap<String, String>,
}

#[pymethods]
impl KafkaInputConfig {
    #[new]
    #[args(
        brokers,
        topic,
        tail = true,
        starting_offset = "\"beginning\".to_string()",
        additional_configs = "HashMap::new()",
    )]
    fn new(
        brokers: Vec<String>,
        topic: String,
        tail: bool,
        starting_offset: String,
        additional_configs: HashMap<String, String>,
    ) -> (Self, InputConfig) {
        (
            Self {
                brokers,
                topic,
                tail,
                starting_offset,
                additional_configs
            },
            InputConfig {},
        )
    }

    fn __getstate__(&self) -> (&str, Vec<String>, String, bool, String, HashMap<String, String>) {
        (
            "KafkaInputConfig",
            self.brokers.clone(),
            self.topic.clone(),
            self.tail,
            self.starting_offset.clone(),
            self.additional_configs.clone(),
        )
    }

    /// Egregious hack see [`SqliteRecoveryConfig::__getnewargs__`].
    fn __getnewargs__(&self) -> (Vec<String>, &str, bool, &str) {
        let s = "UNINIT_PICKLED_STRING";
        (Vec::new(), s, false, s)
    }

    /// Unpickle from tuple of arguments.
    fn __setstate__(&mut self, state: &PyAny) -> PyResult<()> {
        if let Ok(("KafkaInputConfig", brokers, topic, tail, starting_offset, additional_configs)) = state.extract() {
            self.brokers = brokers;
            self.topic = topic;
            self.tail = tail;
            self.starting_offset = starting_offset;
            self.additional_configs = additional_configs;
            Ok(())
        } else {
            Err(PyValueError::new_err(format!(
                "bad pickle contents for KafkaInputConfig: {state:?}"
            )))
        }
    }
}

/// Read from Kafka for an input source.
// Using an rdkafka::admin::AdminClient did not always return partition counts
// for a topic, so create a BaseConsumer to fetch the metadata for a topic instead.
// Inspired by https://github.com/fede1024/rust-rdkafka/blob/5d23e82a675d9df1bf343aedcaa35be864787dab/tests/test_admin.rs#L33
fn get_kafka_partition_count(consumer: &BaseConsumer, topic: &str) -> i32 {
    let timeout = Some(Duration::from_secs(5));

    log::debug!("Attempting to fetch metadata from {}", topic);
    
    let metadata = consumer
        .fetch_metadata(Some(topic), timeout)
        .map_err(|e| e.to_string())
        .expect("Unable to fetch topic metadata for {topic}");

    let user_topic = &metadata.topics()[0];
    user_topic
        .partitions()
        .len()
        .try_into()
        .expect("Unable to convert topic partition count to i32")
}

/// Wrapper struct representing a Kafka partition ID.
#[derive(Clone, Copy, Debug, PartialEq, Eq, Hash, Serialize, Deserialize)]
pub(crate) struct KafkaPartition(i32);

/// Wrapper struct representing the current Kafka consumer position
/// for a partition.
///
/// This is different from [`rdkafka`]'s [`Offset`] to implement
/// serde.
#[derive(Clone, Copy, Debug, PartialEq, Eq, Serialize, Deserialize)]
pub(crate) enum KafkaPosition {
    /// We should resume from this offset.
    Offset(i64),
    /// We should resume from the end of the partition.
    End,
    /// We haven't read any data from this partition yet so use the
    /// default offset on resume.
    Default,
}

/// To bridge with [`rdkafka`]'s [`Offset`] type.
impl From<KafkaPosition> for Option<Offset> {
    fn from(src: KafkaPosition) -> Self {
        match src {
            KafkaPosition::Offset(offset) => Some(Offset::Offset(offset)),
            KafkaPosition::End => Some(Offset::End),
            KafkaPosition::Default => None,
        }
    }
}

pub(crate) struct KafkaInput {
    consumer: BaseConsumer,
    positions: HashMap<KafkaPartition, KafkaPosition>,
}

impl KafkaInput {
    pub(crate) fn new(
        brokers: &[String],
        topic: &str,
        tail: bool,
        starting_offset: Offset,
        additional_configs: &HashMap<String, String>,
        worker_index: usize,
        worker_count: usize,
        resume_state_bytes: Option<StateBytes>,
    ) -> Self {
        let mut positions: HashMap<KafkaPartition, KafkaPosition> = resume_state_bytes
            .map(|resume_state_bytes| resume_state_bytes.de())
            .unwrap_or_default();

        let eof = !tail; 
        
        let mut config = ClientConfig::new();
        
        config
            .set("group.id", "BYTEWAX_IGNORED")
            .set("enable.auto.commit", "false")
            .set("bootstrap.servers", brokers.join(","))
            .set("enable.partition.eof", format!("{eof}"));

        for (key, value) in additional_configs.iter() {
            config.set(key, value);
        }

        let consumer: BaseConsumer = config
            .create()
            .expect("Error building input Kafka consumer");

<<<<<<< HEAD

        let partition_count = get_kafka_partition_count(brokers, topic);
=======
        let partition_count = get_kafka_partition_count(&consumer, topic);
        if partition_count == 0 {
            panic!("Topic {} does not exist, please create first", topic);
        }
>>>>>>> 3b0d386a
        let mut partitions = TopicPartitionList::new();
        for partition in distribute(0..partition_count, worker_index, worker_count) {
            let partition = KafkaPartition(partition);
            let resume_offset: Option<Offset> =
                (*positions.entry(partition).or_insert(KafkaPosition::Default)).into();
            // If we don't know the offset for this partition from the
            // resume state, use the default starting offset.
            let offset = resume_offset.unwrap_or(starting_offset);
            partitions
                .add_partition_offset(topic, partition.0, offset)
                .unwrap();
        }
        consumer
            .assign(&partitions)
            .expect("Error assigning Kafka topic partitions");

        Self {
            consumer,
            positions,
        }
    }
}

impl InputReader<TdPyAny> for KafkaInput {
    fn next(&mut self) -> Poll<Option<TdPyAny>> {
        match self.consumer.poll(Duration::from_millis(0)) {
            None => Poll::Pending,
            Some(Err(KafkaError::PartitionEOF(partition))) => {
                let partition = KafkaPartition(partition);
                self.positions.insert(partition, KafkaPosition::End);

                // Only signal that this input source is done once all
                // partitions are done, not just one.
                if self
                    .positions
                    .values()
                    .all(|pos| *pos == KafkaPosition::End)
                {
                    Poll::Ready(None)
                } else {
                    Poll::Pending
                }
            }
            Some(Err(err)) => panic!("Error reading input from Kafka topic: {err:?}"),
            Some(Ok(msg)) => {
                let item: TdPyAny = Python::with_gil(|py| {
                    let key: Py<PyAny> =
                        msg.key().map_or(py.None(), |k| PyBytes::new(py, k).into());
                    let payload: Py<PyAny> = msg
                        .payload()
                        .map_or(py.None(), |k| PyBytes::new(py, k).into());
                    let key_payload: Py<PyAny> = (key, payload).into_py(py);
                    key_payload.into()
                });

                // TODO: Do we need to use self.consumer.positions()?
                // TODO: Do we need to handle partition addition and
                // removal?
                let partition = KafkaPartition(msg.partition());
                let position = KafkaPosition::Offset(msg.offset() + 1);
                self.positions.insert(partition, position);

                Poll::Ready(Some(item))
            }
        }
    }

    fn snapshot(&self) -> StateBytes {
        StateBytes::ser(&self.positions)
    }
}<|MERGE_RESOLUTION|>--- conflicted
+++ resolved
@@ -217,15 +217,11 @@
             .create()
             .expect("Error building input Kafka consumer");
 
-<<<<<<< HEAD
-
-        let partition_count = get_kafka_partition_count(brokers, topic);
-=======
         let partition_count = get_kafka_partition_count(&consumer, topic);
         if partition_count == 0 {
             panic!("Topic {} does not exist, please create first", topic);
         }
->>>>>>> 3b0d386a
+
         let mut partitions = TopicPartitionList::new();
         for partition in distribute(0..partition_count, worker_index, worker_count) {
             let partition = KafkaPartition(partition);
