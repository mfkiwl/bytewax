# Bytewax Changelog

All notable changes to this project will be documented in this file.
For help with updating to new Bytewax versions, please see the
[migration guide](https://bytewax.io/docs/reference/migration).

## Latest

__Add any extra change notes here and we'll put them in the release
notes on GitHub when we make a new release.__

<<<<<<< HEAD
- *Breaking change* Non-linear dataflows are now possible via a fluent
  API. Each operator method returns a handle to the `Stream`s it
  produces; add further steps via those returned handles, not the root
  `Dataflow`. See the migration guide for more info.

- New operators can be added in Python, made by grouping existing
  operators. See `bytewax.dataflow` module docstring for more info.

- A ton of new operators: `collect_final`, `count_final`,
  `count_window`, `flatten`, `inspect_debug`, `join`, `join_named`,
  `max_final`, `max_window`, `merge`, `min_final`, `min_window`,
  `key_on`, `key_assert`, `key_split`, `merge`, `merge_all`, `unary`.
  Documentation for all operators are in `bytewax.operators` now.

- *Breaking change* `step_id` has been renamed to `step_name` and all
  operators must take a `step_name` argument now.

- *Breaking change* `output` operator does not forward downstream its
  items. Add operators on the upstream handle instead.

- *Breaking change* `fold` and `reduce` operators have been renamed to
  `fold_final` and `reduce_final`. They now only emit on EOF and are
  only for use in batch contexts.

- `collect_window` operator now can collect into `set`s and `dict`s.
=======
- Adds a `get_fs_id` argument to `{Dir,File}Source` to allow handling
  non-identical files per worker.
>>>>>>> 71501f94

- Adds a `TestingSource.EOF` and `TestingSource.ABORT` sentinel values
  you can use to test recovery.

- *Breaking change* Adds a `datetime` argument to
  `FixedPartitionSource.build_part`, `DynamicSource.build_part`,
  `StatefulSourcePartition.next_batch`, and
  `StatelessSourcePartition.next_batch`. You can now use this to
  update your `next_awake` time easily.

- *Breaking change* Window operators now emit WindowMetadata
  objects downstream. These objects can be used to introspect
  the open_time and close_time of windows.
  This changes the output type of windowing operators from:
  `(key, values)` to `(key, (metadata, values))`.

- *Breaking change* IO classes and connectors have been renamed to
  better reflect their semantics and match up with documentation.

- Moves the ability to start multiple Python processes with the
  `-p` or `--processes` to the `bytewax.testing` module.

- *Breaking change* `SimplePollingSource` moved from
  `bytewax.connectors.periodic` to `bytewax.inputs` since it is an
  input helper.

- `SimplePollingSource`'s `align_to` argument now works.

## v0.17.1

- Adds the `batch` operator to Dataflows. Calling `Dataflow.batch`
  will batch incoming items until either a batch size has been reached
  or a timeout has passed.

- Adds the `SimplePollingInput` source. Subclass this input source to
  periodically source new input for a dataflow.

- Re-adds GLIBC 2.27 builds to support older linux distributions.

## v0.17.0

### Changed

- *Breaking change* Recovery system re-worked. Kafka-based recovery
  removed. SQLite recovery file format changed; existing recovery DB
  files can not be used. See the module docstring for
  `bytewax.recovery` for how to use the new recovery system.

- Dataflow execution supports rescaling over resumes. You can now
  change the number of workers and still get proper execution and
  recovery.

- `epoch-interval` has been renamed to `snapshot-interval`

- The `list-parts` method of `PartitionedInput` has been changed to
  return a `List[str]` and should only reflect the available
  inputs that a given worker has access to. You no longer need
  to return the complete set of partitions for all workers.

- The `next` method of `StatefulSource` and `StatelessSource` has
  been changed to `next_batch` and should return a `List` of elements,
  or the empty list if there are no elements to return.

### Added

- Added new cli parameter `backup-interval`, to configure the length of
  time to wait before "garbage collecting" older recovery snapshots.

- Added `next_awake` to input classes, which can be used to schedule
  when the next call to `next_batch` should occur. Use `next_awake`
  instead of `time.sleep`.

- Added `bytewax.inputs.batcher_async` to bridge async Python libraries
  in Bytewax input sources.

- Added support for linux/aarch64 and linux/armv7 platforms.

### Removed

- `KafkaRecoveryConfig` has been removed as a recovery store.

## v0.16.2

- Add support for Windows builds - thanks @zzl221000!
- Adds a CSVInput subclass of FileInput

## v0.16.1

- Add a cooldown for activating workers to reduce CPU consumption.
- Add support for Python 3.11.

## v0.16.0

- *Breaking change* Reworked the execution model. `run_main` and `cluster_main`
  have been moved to `bytewax.testing` as they are only supposed to be used
  when testing or prototyping.
  Production dataflows should be ran by calling the `bytewax.run`
  module with `python -m bytewax.run <dataflow-path>:<dataflow-name>`.
  See `python -m bytewax.run -h` for all the possible options.
  The functionality offered by `spawn_cluster` are now only offered by the
  `bytewax.run` script, so `spawn_cluster` was removed.

- *Breaking change* `{Sliding,Tumbling}Window.start_at` has been
  renamed to `align_to` and both now require that argument. It's not
  possible to recover windowing operators without it.

- Fixes bugs with windows not closing properly.

- Fixes an issue with SQLite-based recovery. Previously you'd always
  get an "interleaved executions" panic whenever you resumed a cluster
  after the first time.

- Add `SessionWindow` for windowing operators.

- Add `SlidingWindow` for windowing operators.

- *Breaking change* Rename `TumblingWindowConfig` to `TumblingWindow`

- Add `filter_map` operator.

- *Breaking change* New partition-based input and output API. This
  removes `ManualInputConfig` and `ManualOutputConfig`. See
  `bytewax.inputs` and `bytewax.outputs` for more info.

- *Breaking change* `Dataflow.capture` operator is renamed to
  `Dataflow.output`.

- *Breaking change* `KafkaInputConfig` and `KafkaOutputConfig` have
  been moved to `bytewax.connectors.kafka.KafkaInput` and
  `bytewax.connectors.kafka.KafkaOutput`.

- *Deprecation warning* The `KafkaRecovery` store is being deprecated
  in favor of `SqliteRecoveryConfig`, and will be removed in a future
  release.

## 0.15.0

- *Breaking change* Fixes issue with multi-worker recovery. If the
  cluster crashed before all workers had completed their first epoch,
  the cluster would resume from the incorrect position. This requires
  a change to the recovery store. You cannot resume from recovery data
  written with an older version.

## 0.14.0

- Dataflow continuation now works. If you run a dataflow over a finite
  input, all state will be persisted via recovery so if you re-run the
  same dataflow pointing at the same input, but with more data
  appended at the end, it will correctly continue processing from the
  previous end-of-stream.

- Fixes issue with multi-worker recovery. Previously resume data was
  being routed to the wrong worker so state would be missing.

- *Breaking change* The above two changes require that the recovery
  format has been changed for all recovery stores. You cannot resume
  from recovery data written with an older version.

- Adds an introspection web server to dataflow workers.

- Adds `collect_window` operator.

## 0.13.1

- Added Google Colab support.

## 0.13.0

- Added tracing instrumentation and configurations for tracing backends.

## 0.12.0

- Fixes bug where window is never closed if recovery occurs after last
  item but before window close.

- Recovery logging is reduced.

- *Breaking change* Recovery format has been changed for all recovery stores.
  You cannot resume from recovery data written with an older version.

- Adds a `DynamoDB` and `Bigquery` output connector.

## 0.11.2

- Performance improvements.

- Support SASL and SSL for `bytewax.inputs.KafkaInputConfig`.


## 0.11.1

- KafkaInputConfig now accepts additional properties. See
  `bytewax.inputs.KafkaInputConfig`.

- Support for a pre-built Kafka output component. See
  `bytewax.outputs.KafkaOutputConfig`.

## 0.11.0

- Added the `fold_window` operator, works like `reduce_window` but allows
  the user to build the initial accumulator for each key in a `builder` function.

- Output is no longer specified using an `output_builder` for the
  entire dataflow, but you supply an "output config" per capture. See
  `bytewax.outputs` for more info.

- Input is no longer specified on the execution entry point (like
  `run_main`), it is instead using the `Dataflow.input` operator.

- Epochs are no longer user-facing as part of the input system. Any
  custom Python-based input components you write just need to be
  iterators and emit items. Recovery snapshots and backups now happen
  periodically, defaulting to every 10 seconds.

- Recovery format has been changed for all recovery stores. You cannot
  resume from recovery data written with an older version.

- The `reduce_epoch` operator has been replaced with
  `reduce_window`. It takes a "clock" and a "windower" to define the
  kind of aggregation you want to do.

- `run` and `run_cluster` have been removed and the remaining
  execution entry points moved into `bytewax.execution`. You can now
  get similar prototyping functionality with
  `bytewax.execution.run_main` and `bytewax.execution.spawn_cluster`
  using `Testing{Input,Output}Config`s.

- `Dataflow` has been moved into `bytewax.dataflow.Dataflow`.

## 0.10.0

- Input is no longer specified using an `input_builder`, but now an
  `input_config` which allows you to use pre-built input
  components. See `bytewax.inputs` for more info.

- Preliminary support for a pre-built Kafka input component. See
  `bytewax.inputs.KafkaInputConfig`.

- Keys used in the `(key, value)` 2-tuples to route data for stateful
  operators (like `stateful_map` and `reduce_epoch`) must now be
  strings. Because of this `bytewax.exhash` is no longer necessary and
  has been removed.

- Recovery format has been changed for all recovery stores. You cannot
  resume from recovery data written with an older version.

- Slight changes to `bytewax.recovery.RecoveryConfig` config options
  due to recovery system changes.

- `bytewax.run()` and `bytewax.run_cluster()` no longer take
  `recovery_config` as they don't support recovery.


## 0.9.0

- Adds `bytewax.AdvanceTo` and `bytewax.Emit` to control when processing
  happens.

- Adds `bytewax.run_main()` as a way to test input and output builders
  without starting a cluster.

- Adds a `bytewax.testing` module with helpers for testing.

- `bytewax.run_cluster()` and `bytewax.spawn_cluster()` now take a
  `mp_ctx` argument to allow you to change the multiprocessing
  behavior. E.g. from "fork" to "spawn". Defaults now to "spawn".

- Adds dataflow recovery capabilities. See `bytewax.recovery`.

- Stateful operators `bytewax.Dataflow.reduce()` and
  `bytewax.Dataflow.stateful_map()` now require a `step_id` argument
  to handle recovery.

- Execution entry points now take configuration arguments as kwargs.

## 0.8.0

- Capture operator no longer takes arguments. Items that flow through
  those points in the dataflow graph will be processed by the output
  handlers setup by each execution entry point. Every dataflow
  requires at least one capture.

- `Executor.build_and_run()` is replaced with four entry points for
  specific use cases:

  - `run()` for exeuction in the current process. It returns all
    captured items to the calling process for you. Use this for
    prototyping in notebooks and basic tests.

  - `run_cluster()` for execution on a temporary machine-local cluster
    that Bytewax coordinates for you. It returns all captured items to
    the calling process for you. Use this for notebook analysis where
    you need parallelism.

  - `spawn_cluster()` for starting a machine-local cluster with more
    control over input and output. Use this for standalone scripts
    where you might need partitioned input and output.

  - `cluster_main()` for starting a process that will participate in a
    cluster you are coordinating manually. Use this when starting a
    Kubernetes cluster.

- Adds `bytewax.parse` module to help with reading command line
  arguments and environment variables for the above entrypoints.

- Renames `bytewax.inp` to `bytewax.inputs`.<|MERGE_RESOLUTION|>--- conflicted
+++ resolved
@@ -9,7 +9,6 @@
 __Add any extra change notes here and we'll put them in the release
 notes on GitHub when we make a new release.__
 
-<<<<<<< HEAD
 - *Breaking change* Non-linear dataflows are now possible via a fluent
   API. Each operator method returns a handle to the `Stream`s it
   produces; add further steps via those returned handles, not the root
@@ -35,10 +34,9 @@
   only for use in batch contexts.
 
 - `collect_window` operator now can collect into `set`s and `dict`s.
-=======
+
 - Adds a `get_fs_id` argument to `{Dir,File}Source` to allow handling
   non-identical files per worker.
->>>>>>> 71501f94
 
 - Adds a `TestingSource.EOF` and `TestingSource.ABORT` sentinel values
   you can use to test recovery.
